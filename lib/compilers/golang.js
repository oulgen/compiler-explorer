--- conflicted
+++ resolved
@@ -25,13 +25,8 @@
 const Compile = require('../base-compiler'),
     _ = require('underscore-node');
 
-<<<<<<< HEAD
 function compilenewgol(info, env, langId) {
-    var compiler = new Compile(info, env, langId);
-=======
-function compilenewgol(info, env) {
-    const compiler = new Compile(info, env);
->>>>>>> 6e7e30bf
+    const compiler = new Compile(info, env, langId);
     compiler.originalGetDefaultExecOptions = compiler.getDefaultExecOptions;
 
     function convertNewGoL(code) {
@@ -74,13 +69,8 @@
     };
 
     compiler.getDefaultExecOptions = function () {
-<<<<<<< HEAD
-        var execOptions = this.originalGetDefaultExecOptions();
-        var goroot = this.compilerProps("compiler." + this.compiler.id + ".goroot");
-=======
         const execOptions = this.originalGetDefaultExecOptions();
-        const goroot = this.env.compilerProps("compiler." + this.compiler.id + ".goroot");
->>>>>>> 6e7e30bf
+        const goroot = this.compilerProps("compiler." + this.compiler.id + ".goroot");
         if (goroot) {
             execOptions.env.GOROOT = goroot;
         }
