--- conflicted
+++ resolved
@@ -293,14 +293,18 @@
                 }
                 return result;
             })
-<<<<<<< HEAD
-            .then(function(result){
-                return self.postProcessAsm(result, filters);
-=======
             .then(function (result) {
                 return filters.demangle ? _.bind(self.postProcessAsm, self, result)() : result;
->>>>>>> 5260d28d
             })
+            .then(function(result){
+                    result.supportsCfg = false;
+                    if (result.code === 0 && self.isSupportedCompiler(self.compiler.version)){
+                        var cfg_ = new cfg.ControlFlowGraph(self.compiler.version);
+                        result.cfg = cfg_.generateCfgStructure(result.asm);
+                        result.supportsCfg = true;
+                    }
+                    return result;
+                })
             .then(function (result) {
                 if (result.okToCache) self.env.cachePut(key, result);
                 return result;
@@ -308,7 +312,7 @@
     });
 };
 
-Compile.prototype.postProcessAsm = function (result, filters) {
+Compile.prototype.postProcessAsm = function (result) {
     if (!result.okToCache) return result;
     var demangler = this.compiler.demangler;
     if (!demangler) return result;
@@ -317,12 +321,6 @@
             var lines = utils.splitLines(demangleResult.stdout);
             for (var i = 0; i < result.asm.length; ++i)
                 result.asm[i].text = lines[i];
-            result.supportsCfg = false;
-            if(result.code === 0 && this.isSupportedCompiler(this.compiler.version)){
-                var cfg_ = new cfg.ControlFlowGraph(this.compiler.version);
-                result.cfg = cfg_.generateCfgStructure(result.asm);
-                result.supportsCfg = true;
-            }
             return result;
         }, this));
 };
