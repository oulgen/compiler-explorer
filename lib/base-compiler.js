--- conflicted
+++ resolved
@@ -22,15 +22,8 @@
 // ARISING IN ANY WAY OUT OF THE USE OF THIS SOFTWARE, EVEN IF ADVISED OF THE
 // POSSIBILITY OF SUCH DAMAGE.
 
-<<<<<<< HEAD
-/*jslint node: true */
-"use strict";
-
-var temp = require('temp'),
-=======
 const child_process = require('child_process'),
     temp = require('temp'),
->>>>>>> e873bb4b
     path = require('path'),
     fs = require('fs-extra'),
     Promise = require('promise'), // jshint ignore:line
@@ -243,15 +236,6 @@
     if (filters.binary && !source.match(this.compilerProps("stubRe"))) {
         source += "\n" + this.compilerProps("stubText") + "\n";
     }
-<<<<<<< HEAD
-    return self.env.enqueue(function () {
-        var tempFileAndDirPromise = Promise.resolve().then(function () {
-            return self.newTempDir().then(function (dirPath) {
-                var inputFilename = path.join(dirPath, self.compileFilename);
-                return self.writeFile(inputFilename, source).then(function () {
-                    return {inputFilename: inputFilename, dirPath: dirPath};
-                });
-=======
     return this.env.enqueue(() => {
         const tempFileAndDirPromise = this.newTempDir()
             .then(dirPath => {
@@ -260,7 +244,6 @@
                     inputFilename: inputFilename,
                     dirPath: dirPath
                 }));
->>>>>>> e873bb4b
             });
 
         const compileToAsmPromise = tempFileAndDirPromise.then(info => {
@@ -384,14 +367,10 @@
 };
 
 Compile.prototype.processOptOutput = function (hasOptOutput, optPath) {
-<<<<<<< HEAD
-    var output = [], inputFile = this.compileFilename;
-=======
     let output = [];
     //if we have no compileFilename for whatever reason
     //let everything through
     const inputFile = this.env.compilerProps("compileFilename", "");
->>>>>>> e873bb4b
     return new Promise(
         resolve => {
             fs.createReadStream(optPath, {encoding: "utf-8"})
@@ -551,15 +530,9 @@
 };
 
 Compile.prototype.postProcess = function (result, outputFilename, filters) {
-<<<<<<< HEAD
-    var postProcess = this.compiler.postProcess.filter(_.identity);
-    var maxSize = this.env.ceProps("max-asm-size", 8 * 1024 * 1024);
-    var optPromise, asmPromise, execPromise;
-=======
     const postProcess = this.compiler.postProcess.filter(_.identity);
-    const maxSize = this.env.gccProps("max-asm-size", 8 * 1024 * 1024);
+    const maxSize = this.env.ceProps("max-asm-size", 8 * 1024 * 1024);
     let optPromise, asmPromise, execPromise;
->>>>>>> e873bb4b
     if (result.hasOptOutput) {
         optPromise = this.processOptOutput(result.hasOptOutput, result.optPath);
     } else {
@@ -569,12 +542,7 @@
     if (filters.binary && this.supportsObjdump()) {
         asmPromise = this.objdump(outputFilename, result, maxSize, filters.intel, filters.demangle);
     } else {
-<<<<<<< HEAD
-        asmPromise = this.stat(outputFilename)
-            .then(_.bind(function (stat) {
-=======
         asmPromise = this.stat(outputFilename).then(stat => {
->>>>>>> e873bb4b
                 if (stat.size >= maxSize) {
                     result.asm = "<No output: generated assembly was too large (" + stat.size + " > " + maxSize + " bytes)>";
                     return result;
@@ -599,11 +567,7 @@
         );
     }
     if (filters.execute) {
-<<<<<<< HEAD
-        var maxExecOutputSize = this.env.ceProps("max-executable-output-size", 32 * 1024);
-=======
-        const maxExecOutputSize = this.env.gccProps("max-executable-output-size", 32 * 1024);
->>>>>>> e873bb4b
+        const maxExecOutputSize = this.env.ceProps("max-executable-output-size", 32 * 1024);
         execPromise = this.execBinary(outputFilename, result, maxExecOutputSize);
     } else {
         execPromise = Promise.resolve("");
@@ -661,14 +625,10 @@
     const compiler = this.compiler.exe;
     const versionRe = new RegExp(this.compiler.versionRe || '.*');
     return this.env.enqueue(() => {
-<<<<<<< HEAD
-        logger.debug("Gathering version information on", compiler);
-=======
         logger.info("Gathering version information on", compiler);
         const execOptions = this.getDefaultExecOptions();
         const versionFlag = this.compiler.versionFlag || '--version';
         execOptions.timeoutMs = 0; // No timeout for --version. A sort of workaround for slow EFS/NFS on the prod site
->>>>>>> e873bb4b
         return this.exec(compiler, [versionFlag], execOptions);
     })
         .then(result => {
