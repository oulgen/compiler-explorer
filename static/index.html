--- conflicted
+++ resolved
@@ -364,20 +364,14 @@
                         <b>3s</b></div>
                 </div>
                 <h4>Compilation</h4>
-<<<<<<< HEAD
-                <div class="form-group options" role="group">
-                    <div class="checkbox"><label><input type="checkbox" class="colourise">Colourise lines so one can see
-                        how the source maps to the output</label></div>
-                    <div class="checkbox"><label><input type="checkbox" class="hoverSource">Select linked lines on hover
-                    </label></div>
-=======
                 <div class="form-group" role="group">
                     <div class="form-control checkbox"><label><input type="checkbox" class="colourise">Colourise
                         lines
                         so one can see how the source maps to the output</label></div>
                     <div class="form-control"><label>Colour scheme: <select class="colourScheme"></select></label>
                     </div>
->>>>>>> 78a3f344
+                    <div class="form-control checkbox"><label><input type="checkbox" class="hoverSource">Select linked
+                      lines on hover</label></div>
                 </div>
             </div>
             <!-- model-body -->
